--- conflicted
+++ resolved
@@ -19,11 +19,7 @@
 lazy_static = "1.4"
 url = "2.1"
 sql-support = { path = "../support/sql" }
-<<<<<<< HEAD
-ffi-support = "0.4"
 jwcrypto = { path = "../support/jwcrypto" }
-=======
->>>>>>> 9b15afdd
 interrupt-support = { path = "../support/interrupt" }
 error-support = { path = "../support/error" }
 sync-guid = { path = "../support/guid", features = ["rusqlite_support", "random"] }
