/* This Source Code Form is subject to the terms of the Mozilla Public
 * License, v. 2.0. If a copy of the MPL was not distributed with this
 * file, You can obtain one at http://mozilla.org/MPL/2.0/. */

// XXXXXX - This has been cloned from logins/src/schema.rs, on Thom's
// wip-sync-sql-store branch.
// We should work out how to turn this into something that can use a shared
// db.rs.

use crate::api::places_api::ConnectionType;
use crate::bookmark_sync::create_synced_bookmark_roots;
use crate::db::PlacesDb;
use crate::error::*;
use crate::storage::bookmarks::create_bookmark_roots;
use rusqlite::NO_PARAMS;
use sql_support::ConnExt;

const VERSION: i64 = 5;

<<<<<<< HEAD
// Shared schema and temp tables for the read-write and Sync connections.
const CREATE_SHARED_SCHEMA_SQL: &str = include_str!("../../sql/create_shared_schema.sql");
const CREATE_SHARED_TEMP_TABLES_SQL: &str = include_str!("../../sql/create_shared_temp_tables.sql");

// Sync-specific temp tables and triggers.
const CREATE_SYNC_TEMP_TABLES_SQL: &str = include_str!("../../sql/create_sync_temp_tables.sql");
const CREATE_SYNC_TRIGGERS_SQL: &str = include_str!("../../sql/create_sync_triggers.sql");

=======
const CREATE_SHARED_SCHEMA_SQL: &str = include_str!("../../sql/create_shared_schema.sql");
const CREATE_SHARED_TEMP_TABLES_SQL: &str = include_str!("../../sql/create_shared_temp_tables.sql");

>>>>>>> 454228d6
// Triggers for the main read-write connection only.
const CREATE_MAIN_TRIGGERS_SQL: &str = include_str!("../../sql/create_main_triggers.sql");

lazy_static::lazy_static! {
    // Triggers for the read-write and Sync connections.
    static ref CREATE_SHARED_TRIGGERS_SQL: String = {
        format!(
            include_str!("../../sql/create_shared_triggers.sql"),
            increase_frecency_stats = update_origin_frecency_stats("+"),
            decrease_frecency_stats = update_origin_frecency_stats("-"),
        )
    };
}

// Keys in the moz_meta table.
pub(crate) static MOZ_META_KEY_ORIGIN_FRECENCY_COUNT: &'static str = "origin_frecency_count";
pub(crate) static MOZ_META_KEY_ORIGIN_FRECENCY_SUM: &'static str = "origin_frecency_sum";
pub(crate) static MOZ_META_KEY_ORIGIN_FRECENCY_SUM_OF_SQUARES: &'static str =
    "origin_frecency_sum_of_squares";

fn update_origin_frecency_stats(op: &str) -> String {
    format!(
        "
        INSERT OR REPLACE INTO moz_meta(key, value)
        SELECT
            '{frecency_count}',
            IFNULL((SELECT value FROM moz_meta WHERE key = '{frecency_count}'), 0)
                {op} CAST (frecency > 0 AS INT)
        FROM moz_origins WHERE prefix = OLD.prefix AND host = OLD.host
        UNION
        SELECT
            '{frecency_sum}',
            IFNULL((SELECT value FROM moz_meta WHERE key = '{frecency_sum}'), 0)
                {op} MAX(frecency, 0)
        FROM moz_origins WHERE prefix = OLD.prefix AND host = OLD.host
        UNION
        SELECT
            '{frecency_sum_of_squares}',
            IFNULL((SELECT value FROM moz_meta WHERE key = '{frecency_sum_of_squares}'), 0)
                {op} (MAX(frecency, 0) * MAX(frecency, 0))
        FROM moz_origins WHERE prefix = OLD.prefix AND host = OLD.host",
        op = op,
        frecency_count = MOZ_META_KEY_ORIGIN_FRECENCY_COUNT,
        frecency_sum = MOZ_META_KEY_ORIGIN_FRECENCY_SUM,
        frecency_sum_of_squares = MOZ_META_KEY_ORIGIN_FRECENCY_SUM_OF_SQUARES,
    )
}

fn get_current_schema_version(db: &PlacesDb) -> Result<i64> {
    Ok(db.query_one::<i64>("PRAGMA user_version")?)
}

pub fn init(db: &PlacesDb) -> Result<()> {
    let user_version = get_current_schema_version(db)?;
    if user_version == 0 {
        create(db)?;
    } else if user_version != VERSION {
        if user_version < VERSION {
            upgrade(db, user_version)?;
        } else {
            log::warn!(
                "Loaded future schema version {} (we only understand version {}). \
                 Optimisitically ",
                user_version,
                VERSION
            );
            // Downgrade the schema version, so that anything added with our
            // schema is migrated forward when the newer library reads our
            // database.
            db.execute_batch(&format!("PRAGMA user_version = {};", VERSION))?;
        }
    }
    match db.conn_type() {
        // Read-only connections don't need temp tables or triggers, as they
        // can't write anything.
        ConnectionType::ReadOnly => {}

        // The main read-write connection needs shared and main-specific
        // temp tables and triggers (for example, for writing tombstones).
        ConnectionType::ReadWrite => {
            db.execute_batch(CREATE_SHARED_TEMP_TABLES_SQL)?;
            db.execute_batch(&CREATE_SHARED_TRIGGERS_SQL)?;
            db.execute_batch(CREATE_MAIN_TRIGGERS_SQL)?;
        }

        // The Sync connection needs shared and its own temp tables and
        // triggers, for merging. It also bypasses some of the main
        // triggers, so that we don't write tombstones for synced deletions.
        ConnectionType::Sync => {
            db.execute_batch(CREATE_SHARED_TEMP_TABLES_SQL)?;
            db.execute_batch(&CREATE_SHARED_TRIGGERS_SQL)?;
            db.execute_batch(CREATE_SYNC_TEMP_TABLES_SQL)?;
            db.execute_batch(CREATE_SYNC_TRIGGERS_SQL)?;
            create_synced_bookmark_roots(db)?;
        }
        // Downgrade the schema version, so that anything added with our
        // schema is migrated forward when the newer library reads our
        // database.
        db.execute_batch(&format!("PRAGMA user_version = {};", VERSION))?;
    }
<<<<<<< HEAD

    // We only want temp tables and triggers on ReadWrite connections.
    // (Note that later we expect some triggers specific to sync)
    if db.conn_type() == ConnectionType::ReadWrite {
        log::debug!("Creating temp tables and triggers");
=======
    match db.conn_type() {
        // Read-only connections don't need temp tables or triggers, as they
        // can't write anything.
        ConnectionType::ReadOnly => {}

        // The main read-write connection needs shared and main-specific
        // temp tables and triggers (for example, for writing tombstones).
        ConnectionType::ReadWrite => {
            db.execute_batch(CREATE_SHARED_TEMP_TABLES_SQL)?;
            db.execute_batch(&CREATE_SHARED_TRIGGERS_SQL)?;
            db.execute_batch(CREATE_MAIN_TRIGGERS_SQL)?;
        }

        // The Sync connection bypasses some of the main
        // triggers, so that we don't write tombstones for synced deletions.
        ConnectionType::Sync => {
            db.execute_batch(CREATE_SHARED_TEMP_TABLES_SQL)?;
            db.execute_batch(&CREATE_SHARED_TRIGGERS_SQL)?;
        }
>>>>>>> 454228d6
    }
    Ok(())
}

/// Helper for upgrade. Intended use:
///
/// ```rust,ignore
/// migration(db, 2, 3, &[stuff, to, migrate, version2, to, version3], || Ok(()))?;
/// migration(db, 3, 4, &[stuff, to, migrate, version3, to, version4], || Ok(()))?;
/// migration(db, 4, 5, &[stuff, to, migrate, version4, to, version5], || Ok(()))?;
/// assert_eq!(get_current_schema_version(), 5);
/// ```
///
/// The callback parameter is if any extra logic is needed for the migration
/// (for example, creating bookmark roots). In an ideal world, this would be an
/// Option, but sadly, that can't typecheck.
fn migration<F>(db: &PlacesDb, from: i64, to: i64, stmts: &[&str], extra_logic: F) -> Result<()>
where
    F: FnOnce() -> Result<()>,
{
    assert!(
        to <= VERSION,
        "Bug: Added migration without updating VERSION"
    );
    // In the future maybe we want to avoid calling this
    let cur_version = get_current_schema_version(db)?;
    if cur_version == from {
        log::debug!("Upgrading schema from {} to {}", cur_version, to);
        for stmt in stmts {
            db.execute_batch(stmt)?;
        }
        db.execute_batch(&format!("PRAGMA user_version = {};", to))?;
        extra_logic()?;
    } else {
        log::debug!(
            "Not executing places migration of v{} -> v{} on v{}",
            from,
            to,
            cur_version
        );
    }
    Ok(())
}

fn upgrade(db: &PlacesDb, from: i64) -> Result<()> {
    log::debug!("Upgrading schema from {} to {}", from, VERSION);
    if from == VERSION {
        return Ok(());
    }

    migration(db, 2, 3, &[CREATE_SHARED_SCHEMA_SQL], || Ok(()))?;
    migration(
        db,
        3,
        4,
        &[
            // Previous versions had an incomplete version of moz_bookmarks.
            "DROP TABLE moz_bookmarks",
            CREATE_SHARED_SCHEMA_SQL,
        ],
        || create_bookmark_roots(&db.conn()),
    )?;
    migration(db, 4, 5, &[CREATE_SHARED_SCHEMA_SQL], || Ok(()))?;
    // Add more migrations here...

    if get_current_schema_version(db)? == VERSION {
        return Ok(());
    }
    // FIXME https://github.com/mozilla/application-services/issues/438
    // NB: PlacesConnection.kt checks for this error message verbatim as a workaround.
    panic!("sorry, no upgrades yet - delete your db!");
}

pub fn create(db: &PlacesDb) -> Result<()> {
    log::debug!("Creating schema");
    db.execute_batch(CREATE_SHARED_SCHEMA_SQL)?;
    create_bookmark_roots(&db.conn())?;
    db.execute(
        &format!("PRAGMA user_version = {version}", version = VERSION),
        NO_PARAMS,
    )?;

    Ok(())
}

#[cfg(test)]
mod tests {
    use super::*;
    use crate::db::PlacesDb;
    use crate::types::{SyncGuid, SyncStatus};
    use url::Url;

    #[test]
    fn test_create_schema_twice() {
        let conn = PlacesDb::open_in_memory(None).expect("no memory db");
        conn.execute_batch(CREATE_SHARED_SCHEMA_SQL)
            .expect("should allow running twice");
    }

    fn has_tombstone(conn: &PlacesDb, guid: &SyncGuid) -> bool {
        let count: Result<Option<u32>> = conn.try_query_row(
            "SELECT COUNT(*) from moz_places_tombstones
                     WHERE guid = :guid",
            &[(":guid", guid)],
            |row| Ok(row.get_checked::<_, u32>(0)?),
            true,
        );
        count.unwrap().unwrap() == 1
    }

    #[test]
    fn test_places_no_tombstone() {
        let conn = PlacesDb::open_in_memory(None).expect("no memory db");
        let guid = SyncGuid::new();

        conn.execute_named_cached(
            "INSERT INTO moz_places (guid, url, url_hash) VALUES (:guid, :url, hash(:url))",
            &[
                (":guid", &guid),
                (
                    ":url",
                    &Url::parse("http://example.com")
                        .expect("valid url")
                        .into_string(),
                ),
            ],
        )
        .expect("should work");

        let place_id = conn.last_insert_rowid();
        conn.execute_named_cached(
            "DELETE FROM moz_places WHERE id = :id",
            &[(":id", &place_id)],
        )
        .expect("should work");

        // should not have a tombstone.
        assert!(!has_tombstone(&conn, &guid));
    }

    #[test]
    fn test_places_tombstone_removal() {
        let conn = PlacesDb::open_in_memory(None).expect("no memory db");
        let guid = SyncGuid::new();

        conn.execute_named_cached(
            "INSERT INTO moz_places_tombstones VALUES (:guid)",
            &[(":guid", &guid)],
        )
        .expect("should work");

        // insert into moz_places - the tombstone should be removed.
        conn.execute_named_cached(
            "INSERT INTO moz_places (guid, url, url_hash, sync_status)
             VALUES (:guid, :url, hash(:url), :sync_status)",
            &[
                (":guid", &guid),
                (
                    ":url",
                    &Url::parse("http://example.com")
                        .expect("valid url")
                        .into_string(),
                ),
                (":sync_status", &SyncStatus::Normal),
            ],
        )
        .expect("should work");
        assert!(!has_tombstone(&conn, &guid));
    }

    #[test]
    fn test_bookmark_check_constraints() {
        let conn = PlacesDb::open_in_memory(None).expect("no memory db");

        // type==BOOKMARK but null fk
        let e = conn
            .execute_cached(
                "INSERT INTO moz_bookmarks
                    (fk, type, parent, position, dateAdded, lastModified, guid)
                 VALUES
                    (NULL, 1, 0, 0, 1, 1, 'fake_guid___')",
                NO_PARAMS,
            )
            .expect_err("should fail");
        assert_eq!(e.to_string(), "CHECK constraint failed: moz_bookmarks");

        // type!=BOOKMARK and non-null fk
        let e = conn
            .execute_cached(
                "INSERT INTO moz_bookmarks
                    (fk, type, parent, position, dateAdded, lastModified, guid)
                 VALUES
                    (1, 2, 0, 0, 1, 1, 'fake_guid___')",
                NO_PARAMS,
            )
            .expect_err("should fail");
        assert_eq!(e.to_string(), "CHECK constraint failed: moz_bookmarks");

        // null parent for item other than the root
        let e = conn
            .execute_cached(
                "INSERT INTO moz_bookmarks
                    (fk, type, parent, position, dateAdded, lastModified, guid)
                 VALUES
                    (NULL, 2, NULL, 0, 1, 1, 'fake_guid___')",
                NO_PARAMS,
            )
            .expect_err("should fail");
        assert_eq!(e.to_string(), "CHECK constraint failed: moz_bookmarks");

        // Invalid length guid
        let e = conn
            .execute_cached(
                "INSERT INTO moz_bookmarks
                    (fk, type, parent, position, dateAdded, lastModified, guid)
                 VALUES
                    (NULL, 2, 0, 0, 1, 1, 'fake_guid')",
                NO_PARAMS,
            )
            .expect_err("should fail");
        assert_eq!(e.to_string(), "CHECK constraint failed: moz_bookmarks");
    }

    fn select_simple_int(conn: &PlacesDb, stmt: &str) -> u32 {
        let count: Result<Option<u32>> =
            conn.try_query_row(stmt, &[], |row| Ok(row.get_checked::<_, u32>(0)?), false);
        count.unwrap().unwrap()
    }

    fn get_foreign_count(conn: &PlacesDb, guid: &SyncGuid) -> u32 {
        let count: Result<Option<u32>> = conn.try_query_row(
            "SELECT foreign_count from moz_places
                     WHERE guid = :guid",
            &[(":guid", guid)],
            |row| Ok(row.get_checked::<_, u32>(0)?),
            true,
        );
        count.unwrap().unwrap()
    }

    #[test]
    fn test_bookmark_foreign_count_triggers() {
        // create the place.
        let conn = PlacesDb::open_in_memory(None).expect("no memory db");
        let guid1 = SyncGuid::new();
        let url1 = Url::parse("http://example.com")
            .expect("valid url")
            .into_string();
        let guid2 = SyncGuid::new();
        let url2 = Url::parse("http://example2.com")
            .expect("valid url")
            .into_string();

        conn.execute_named_cached(
            "INSERT INTO moz_places (guid, url, url_hash) VALUES (:guid, :url, hash(:url))",
            &[(":guid", &guid1), (":url", &url1)],
        )
        .expect("should work");
        let place_id1 = conn.last_insert_rowid();

        conn.execute_named_cached(
            "INSERT INTO moz_places (guid, url, url_hash) VALUES (:guid, :url, hash(:url))",
            &[(":guid", &guid2), (":url", &url2)],
        )
        .expect("should work");
        let place_id2 = conn.last_insert_rowid();

        assert_eq!(get_foreign_count(&conn, &guid1), 0);
        assert_eq!(get_foreign_count(&conn, &guid2), 0);

        // create a bookmark pointing at it.
        conn.execute_named_cached(
            "INSERT INTO moz_bookmarks
                (fk, type, parent, position, dateAdded, lastModified, guid)
            VALUES
                (:place_id, 1, 1, 0, 1, 1, 'fake_guid___')",
            &[(":place_id", &place_id1)],
        )
        .expect("should work");
        assert_eq!(get_foreign_count(&conn, &guid1), 1);
        assert_eq!(get_foreign_count(&conn, &guid2), 0);

        // change the bookmark to point at a different place.
        conn.execute_named_cached(
            "UPDATE moz_bookmarks SET fk = :new_place WHERE guid = 'fake_guid___';",
            &[(":new_place", &place_id2)],
        )
        .expect("should work");
        assert_eq!(get_foreign_count(&conn, &guid1), 0);
        assert_eq!(get_foreign_count(&conn, &guid2), 1);

        conn.execute(
            "DELETE FROM moz_bookmarks WHERE guid = 'fake_guid___';",
            NO_PARAMS,
        )
        .expect("should work");
        assert_eq!(get_foreign_count(&conn, &guid1), 0);
        assert_eq!(get_foreign_count(&conn, &guid2), 0);
    }

    #[test]
    fn test_bookmark_delete_restrict() {
        let conn = PlacesDb::open_in_memory(None).expect("no memory db");
        conn.execute_all(&[
            "INSERT INTO moz_places
                (guid, url, url_hash)
             VALUES
                ('place_guid__', 'http://example.com/', hash('http://example.com/'))",
            "INSERT INTO moz_bookmarks
                (type, parent, position, dateAdded, lastModified, guid, fk)
            VALUES
                (1, 1, 0, 1, 1, 'fake_guid___', last_insert_rowid())",
        ])
        .expect("should be able to do the inserts");

        // Should be impossible to delete the place.
        conn.execute(
            "DELETE FROM moz_places WHERE guid = 'place_guid__';",
            NO_PARAMS,
        )
        .expect_err("should fail");

        // delete the bookmark.
        conn.execute(
            "DELETE FROM moz_bookmarks WHERE guid = 'fake_guid___';",
            NO_PARAMS,
        )
        .expect("should be able to delete the bookmark");

        // now we should be able to delete the place.
        conn.execute(
            "DELETE FROM moz_places WHERE guid = 'place_guid__';",
            NO_PARAMS,
        )
        .expect("should now be able to delete the place");
    }

    #[test]
    fn test_bookmark_auto_deletes() {
        let conn = PlacesDb::open_in_memory(None).expect("no memory db");

        conn.execute_all(&[
            // A folder to hold a bookmark.
            "INSERT INTO moz_bookmarks
                (type, parent, position, dateAdded, lastModified, guid)
            VALUES
                (3, 1, 0, 1, 1, 'folder_guid_')",
            // A place for the bookmark.
            "INSERT INTO moz_places
                (guid, url, url_hash)
            VALUES ('place_guid__', 'http://example.com/', hash('http://example.com/'))",
            // The bookmark.
            "INSERT INTO moz_bookmarks
                (fk, type, parent, position, dateAdded, lastModified, guid)
            VALUES
                --fk,                  type
                (last_insert_rowid(), 1,
                -- parent
                 (SELECT id FROM moz_bookmarks WHERE guid = 'folder_guid_'),
                -- positon, dateAdded, lastModified, guid
                   0,       1,         1,           'bookmarkguid')",
        ])
        .expect("inserts should work");

        // Delete the folder - the bookmark should cascade delete.
        conn.execute(
            "DELETE FROM moz_bookmarks WHERE guid = 'folder_guid_';",
            NO_PARAMS,
        )
        .expect("should work");

        // folder should be gone.
        assert_eq!(
            select_simple_int(
                &conn,
                "SELECT count(*) FROM moz_bookmarks WHERE guid = 'folder_guid_'"
            ),
            0
        );
        // bookmark should be gone.
        assert_eq!(
            select_simple_int(
                &conn,
                "SELECT count(*) FROM moz_bookmarks WHERE guid = 'bookmarkguid';"
            ),
            0
        );

        // Place should remain.
        assert_eq!(
            select_simple_int(
                &conn,
                "SELECT COUNT(*) from moz_places WHERE guid = 'place_guid__';"
            ),
            1
        );
    }

    #[test]
    fn test_bookmark_tombstone_auto_created() {
        let conn = PlacesDb::open_in_memory(None).expect("no memory db");
        conn.execute(
            &format!(
                "INSERT INTO moz_bookmarks
                        (syncStatus, type, parent, position, dateAdded, lastModified, guid)
                     VALUES
                        ({}, 3, 1, 0, 1, 1, 'bookmarkguid')",
                SyncStatus::Normal as u8
            ),
            NO_PARAMS,
        )
        .expect("should insert regular bookmark folder");
        conn.execute(
            "DELETE FROM moz_bookmarks WHERE guid = 'bookmarkguid'",
            NO_PARAMS,
        )
        .expect("should delete");
        // should have a tombstone.
        assert_eq!(
            select_simple_int(&conn, "SELECT COUNT(*) from moz_bookmarks_deleted"),
            1
        );
        conn.execute("DELETE from moz_bookmarks_deleted", NO_PARAMS)
            .expect("should delete");
        conn.execute(
            &format!(
                "INSERT INTO moz_bookmarks
                        (syncStatus, type, parent, position, dateAdded, lastModified, guid)
                     VALUES
                        ({}, 3, 1, 0, 1, 1, 'bookmarkguid')",
                SyncStatus::New as u8
            ),
            NO_PARAMS,
        )
        .expect("should insert regular bookmark folder");;
        conn.execute(
            "DELETE FROM moz_bookmarks WHERE guid = 'bookmarkguid'",
            NO_PARAMS,
        )
        .expect("should delete");
        // should not have a tombstone as syncStatus is new.
        assert_eq!(
            select_simple_int(&conn, "SELECT COUNT(*) from moz_bookmarks_deleted"),
            0
        );
    }

    #[test]
    fn test_bookmark_tombstone_auto_deletes() {
        let conn = PlacesDb::open_in_memory(None).expect("no memory db");
        conn.execute(
            "INSERT into moz_bookmarks_deleted VALUES ('bookmarkguid', 1)",
            NO_PARAMS,
        )
        .expect("should insert tombstone");
        assert_eq!(
            select_simple_int(&conn, "SELECT COUNT(*) from moz_bookmarks_deleted"),
            1
        );
        // create a bookmark with the same guid.
        conn.execute(
            "INSERT INTO moz_bookmarks
                        (type, parent, position, dateAdded, lastModified, guid)
                     VALUES
                        (3, 1, 0, 1, 1, 'bookmarkguid')",
            NO_PARAMS,
        )
        .expect("should insert regular bookmark folder");;
        // tombstone should have vanished.
        assert_eq!(
            select_simple_int(&conn, "SELECT COUNT(*) from moz_bookmarks_deleted"),
            0
        );
    }

    #[test]
    fn test_bookmark_tombstone_auto_deletes_on_update() {
        let conn = PlacesDb::open_in_memory(None).expect("no memory db");

        // check updates do the right thing.
        conn.execute(
            "INSERT into moz_bookmarks_deleted VALUES ('bookmarkguid', 1)",
            NO_PARAMS,
        )
        .expect("should insert tombstone");

        // create a bookmark with a different guid.
        conn.execute(
            "INSERT INTO moz_bookmarks
                        (type, parent, position, dateAdded, lastModified, guid)
                     VALUES
                        (3, 1, 0, 1, 1, 'fake_guid___')",
            NO_PARAMS,
        )
        .expect("should insert regular bookmark folder");;
        // tombstone should remain.
        assert_eq!(
            select_simple_int(&conn, "SELECT COUNT(*) from moz_bookmarks_deleted"),
            1
        );
        // update guid - should fail as we have a trigger with RAISEs.
        conn.execute(
            "UPDATE moz_bookmarks SET guid = 'bookmarkguid'
             WHERE guid = 'fake_guid___'",
            NO_PARAMS,
        )
        .expect_err("changing the guid should fail");
    }
}<|MERGE_RESOLUTION|>--- conflicted
+++ resolved
@@ -17,7 +17,6 @@
 
 const VERSION: i64 = 5;
 
-<<<<<<< HEAD
 // Shared schema and temp tables for the read-write and Sync connections.
 const CREATE_SHARED_SCHEMA_SQL: &str = include_str!("../../sql/create_shared_schema.sql");
 const CREATE_SHARED_TEMP_TABLES_SQL: &str = include_str!("../../sql/create_shared_temp_tables.sql");
@@ -26,11 +25,6 @@
 const CREATE_SYNC_TEMP_TABLES_SQL: &str = include_str!("../../sql/create_sync_temp_tables.sql");
 const CREATE_SYNC_TRIGGERS_SQL: &str = include_str!("../../sql/create_sync_triggers.sql");
 
-=======
-const CREATE_SHARED_SCHEMA_SQL: &str = include_str!("../../sql/create_shared_schema.sql");
-const CREATE_SHARED_TEMP_TABLES_SQL: &str = include_str!("../../sql/create_shared_temp_tables.sql");
-
->>>>>>> 454228d6
 // Triggers for the main read-write connection only.
 const CREATE_MAIN_TRIGGERS_SQL: &str = include_str!("../../sql/create_main_triggers.sql");
 
@@ -126,38 +120,6 @@
             db.execute_batch(CREATE_SYNC_TRIGGERS_SQL)?;
             create_synced_bookmark_roots(db)?;
         }
-        // Downgrade the schema version, so that anything added with our
-        // schema is migrated forward when the newer library reads our
-        // database.
-        db.execute_batch(&format!("PRAGMA user_version = {};", VERSION))?;
-    }
-<<<<<<< HEAD
-
-    // We only want temp tables and triggers on ReadWrite connections.
-    // (Note that later we expect some triggers specific to sync)
-    if db.conn_type() == ConnectionType::ReadWrite {
-        log::debug!("Creating temp tables and triggers");
-=======
-    match db.conn_type() {
-        // Read-only connections don't need temp tables or triggers, as they
-        // can't write anything.
-        ConnectionType::ReadOnly => {}
-
-        // The main read-write connection needs shared and main-specific
-        // temp tables and triggers (for example, for writing tombstones).
-        ConnectionType::ReadWrite => {
-            db.execute_batch(CREATE_SHARED_TEMP_TABLES_SQL)?;
-            db.execute_batch(&CREATE_SHARED_TRIGGERS_SQL)?;
-            db.execute_batch(CREATE_MAIN_TRIGGERS_SQL)?;
-        }
-
-        // The Sync connection bypasses some of the main
-        // triggers, so that we don't write tombstones for synced deletions.
-        ConnectionType::Sync => {
-            db.execute_batch(CREATE_SHARED_TEMP_TABLES_SQL)?;
-            db.execute_batch(&CREATE_SHARED_TRIGGERS_SQL)?;
-        }
->>>>>>> 454228d6
     }
     Ok(())
 }
